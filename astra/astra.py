#!/usr/bin/env python3

import os
import traceback
from time import time

import h5py
import numpy as np
import yaml
from lume import tools as lumetools
from lume.base import CommandWrapper
from pmd_beamphysics import ParticleGroup

from . import parsers, writers, tools, archive
from .control import ControlGroup
from .fieldmaps import load_fieldmaps, write_fieldmaps
from .generator import AstraGenerator
from .plot import plot_stats_with_layout, plot_fieldmaps


<<<<<<< HEAD
class Astra(CommandWrapper):
=======
from pmd_beamphysics import ParticleGroup
from pmd_beamphysics.interfaces.astra import parse_astra_phase_file


import numpy as np

import h5py
import yaml

import tempfile
import shutil
import os, platform
from time import time
import traceback

from copy import deepcopy





class Astra:
>>>>>>> 0481a9a1
    """ 
    Astra simulation object. Essential methods:
    .__init__(...)
    .configure()
    .run()
    
    Input deck is held in .input
    Output data is parsed into .output
    .load_particles() will load particle data into .output['particles'][...]
    
    The Astra binary file can be set on init. If it doesn't exist, configure will check the
        $ASTRA_BIN
    environmental variable.
    
    
    """
    MPI_SUPPORTED = False
    COMMAND = "$ASTRA_BIN"
    INPUT_PARSER = parsers.parse_astra_input_file

    def __init__(self, *,
                 group=None,
                 **kwargs
                 ):
        super().__init__(**kwargs)
        # Save init
        self.original_input_file = self._input_file

        # These will be set
        self.log = []
        self.output = {'stats': {}, 'particles': {}, 'run_info': {}}
        self.group = {}  # Control Groups
        self.fieldmap = {}  # Fieldmaps

        # Call configure
        if self.input_file:
            self.load_input(self.input_file)
            self.configure()

            # Add groups, if any.
            if group:
                for k, v in group.items():
                    self.add_group(k, **v)
        else:
            self.vprint('Warning: Input file does not exist. Not configured.')
            self.original_input_file = 'astra.in'

    def add_group(self, name, **kwargs):
        """
        Add a control group. See control.py

        Parameters
        ----------
        name : str
            The group name
        """
        assert name not in self.input, f'{name} not allowed to be overwritten by group.'
        if name in self.group:
            self.vprint(f'Warning: group {name} already exists, overwriting.')

        g = ControlGroup(**kwargs)
        g.link(self.input)
        self.group[name] = g

        return self.group[name]

    def clean_output(self):
        run_number = parsers.astra_run_extension(self.input['newrun']['run'])
        outfiles = parsers.find_astra_output_files(self.input_file, run_number)
        for f in outfiles:
            os.remove(f)

    def clean_particles(self):
        run_number = parsers.astra_run_extension(self.input['newrun']['run'])
        phase_files = parsers.find_phase_files(self.input_file, run_number)
        files = [x[0] for x in phase_files]  # This is sorted by approximate z
        for f in files:
            os.remove(f)

    # Convenience routines
    @property
    def particles(self):
        return self.output['particles']

    def stat(self, key):
        return self.output['stats'][key]

    def particle_stat(self, key, alive_only=True):
        """
        Compute a statistic from the particles.

        Alive particles have status == 1. By default, statistics will only be computed on these.

        n_dead will override the alive_only flag,
        and return the number of particles with status < -6 (Astra convention)
        """

        if key == 'n_dead':
            return np.array([len(np.where(P.status < -6)[0]) for P in self.particles])

        if key == 'n_alive':
            return np.array([len(np.where(P.status > -6)[0]) for P in self.particles])

        pstats = []
        for P in self.particles:
            if alive_only and P.n_dead > 0:
                P = P.where(P.status == 1)
            pstats.append(P[key])
        return np.array(pstats)

    def configure(self):
        self.configure_astra(workdir=self.path)

    def configure_astra(self, input_filepath=None, workdir=None):

        if input_filepath:
            self.load_input(input_filepath)

        # Check that binary exists
        self.command = lumetools.full_path(self.command)

        self.setup_workdir(workdir)
        self.input_file = os.path.join(self.path, self.original_input_file)
        self.configured = True

    def load_fieldmaps(self, search_paths=[]):
        """
        Loads fieldmaps into Astra.fieldmap as a dict.

        Optionally, a list of paths can be included that will search for these. The default will search self.path.
        """

        # Do not consider files if fieldmaps have been loaded.
        if self.fieldmap:
            strip_path = False
        else:
            strip_path = True

        if not search_paths:
<<<<<<< HEAD
            search_paths = [self.path]

        self.fieldmap = load_fieldmaps(self, fieldmap_dict=self.fieldmap, search_paths=search_paths,
                                       verbose=self.verbose, strip_path=strip_path)

=======
            [self.path]
        
        self.fieldmap = load_fieldmaps(self.input, fieldmap_dict=self.fieldmap, search_paths=search_paths, verbose=self.verbose, strip_path=strip_path)
        
    
>>>>>>> 0481a9a1
    def load_initial_particles(self, h5):
        """Loads a openPMD-beamphysics particle h5 handle or file"""
        P = ParticleGroup(h5=h5)
        self.initial_particles = P

    def input_parser(self, path):
        return parsers.parse_astra_input_file(path)

    def load_input(self, input_filepath, absolute_paths=True, **kwargs):
        super().load_input(input_filepath, **kwargs)
        if absolute_paths:
            parsers.fix_input_paths(self.input, root=self.original_path)

    def load_output(self, include_particles=True):
        """
        Loads Astra output files into .output

        .output is a dict with dicts:
            .stats
            .run_info
            .other

        and if include_particles,
            .particles = list of ParticleGroup objects

        """
        run_number = parsers.astra_run_extension(self.input['newrun']['run'])
        outfiles = parsers.find_astra_output_files(self.input_file, run_number)

        # assert len(outfiles)>0, 'No output files found'

        stats = self.output['stats'] = {}

        for f in outfiles:
            type = parsers.astra_output_type(f)
            d = parsers.parse_astra_output_file(f)
            if type in ['Cemit', 'Xemit', 'Yemit', 'Zemit']:
                stats.update(d)
            elif type in ['LandF']:
                self.output['other'] = d
            else:
                raise ValueError(f'Unknown output type: {type}')

        # Check that the lengths of all arrays are the same
        nlist = {len(stats[k]) for k in stats}

        assert len(nlist) == 1, f'Stat keys do not all have the same length: {[len(stats[k]) for k in stats]}'

        if include_particles:
            self.load_particles()

    def load_particles(self, end_only=False):
        # Clear existing particles
        self.output['particles'] = []

        # Sort files by approximate z
        run_number = parsers.astra_run_extension(self.input['newrun']['run'])
        phase_files = parsers.find_phase_files(self.input_file, run_number)
        files = [x[0] for x in phase_files]  # This is sorted by approximate z
        zapprox = [x[1] for x in phase_files]

        if end_only:
            files = files[-1:]
        if self.verbose:
            print('loading ' + str(len(files)) + ' particle files')
            print(zapprox)
        for f in files:
            pdat = parse_astra_phase_file(f)
            P = ParticleGroup(data=pdat)
            self.output['particles'].append(P)

    def run(self):
        self.run_astra()

    def run_astra(self, verbose=False, parse_output=True, timeout=None):
        """
        Runs Astra

        Changes directory, so does not work with threads.
        """
        if not self.configured:
            print('not configured to run')
            return

        run_info = self.output['run_info'] = {}

        t1 = time()
        run_info['start_time'] = t1

        # Write all input
        self.write_input()

        runscript = self.get_run_script()
        run_info['run_script'] = ' '.join(runscript)

        try:
            if self.timeout:
                res = tools.execute2(runscript, timeout=timeout, cwd=self.path)
                log = res['log']
                self.error = res['error']
                run_info['why_error'] = res['why_error']
                # Log file must have this to have finished properly
                if log.find('finished simulation') == -1:
                    run_info['error'] = True
                    run_info.update({'error': True, 'why_error': "Couldn't find finished simulation"})

            else:
                # Interactive output, for Jupyter
                log = []
                for path in tools.execute(runscript, cwd=self.path):
                    self.vprint(path, end="")
                    log.append(path)

            self.log = log

            if parse_output:
                self.load_output()
        except Exception as ex:

            err = str(traceback.format_exc())

            print('Run Aborted', err)
            self.error = True
            run_info['why_error'] = err
        finally:
            run_info['run_time'] = time() - t1
            run_info['run_error'] = self.error

        self.finished = True

        self.vprint(run_info)

    def units(self, key):
        if key in parsers.OutputUnits:
            return parsers.OutputUnits[key]
        else:
            return 'unknown unit'

    def load_archive(self, h5=None, configure=False):
        """
        Loads input and output from archived h5 file.

        See: Astra.archive
        """
        if isinstance(h5, str):
            h5 = os.path.expandvars(h5)
            g = h5py.File(h5, 'r')

            glist = archive.find_astra_archives(g)
            n = len(glist)
            if n == 0:
                # legacy: try top level
                message = 'legacy'
            elif n == 1:
                gname = glist[0]
                message = f'group {gname} from'
                g = g[gname]
            else:
                raise ValueError(f'Multiple archives found in file {h5}: {glist}')

            self.vprint(f'Reading {message} archive file {h5}')
        else:
            g = h5

        self.input = archive.read_input_h5(g['input'])
        self.output = archive.read_output_h5(g['output'])
        if 'initial_particles' in g:
            self.initial_particles = ParticleGroup(h5=g['initial_particles'])

        if 'fieldmap' in g:
            self.fieldmap = archive.read_fieldmap_h5(g['fieldmap'])

        if 'control_groups' in g:
            self.group = archive.read_control_groups_h5(g['control_groups'], verbose=self.verbose)

        self.vprint('Loaded from archive. Note: Must reconfigure to run again.')
        self.configured = False

        # Re-link groups
        # TODO: cleaner logic
        for _, cg in self.group.items():
            cg.link(self.input)

        if configure:
            self.configure()

    def archive(self, h5=None):
        """
        Archive all data to an h5 handle or filename.

        If no file is given, a file based on the fingerprint will be created.

        """
        if not h5:
            h5 = 'astra_' + self.fingerprint() + '.h5'

        if isinstance(h5, str):
            h5 = os.path.expandvars(h5)
            g = h5py.File(h5, 'w')
            self.vprint(f'Archiving to file {h5}')
        else:
            # store directly in the given h5 handle
            g = h5

        # Write basic attributes
        archive.astra_init(g)

        # Initial particles
        if self.initial_particles:
            self.initial_particles.write(g, name='initial_particles')

        # Fieldmaps
        if self.fieldmap:
            archive.write_fieldmap_h5(g, self.fieldmap, name='fieldmap')

        # All input
        archive.write_input_h5(g, self.input)

        # All output
        archive.write_output_h5(g, self.output)

        # Control groups
        if self.group:
            archive.write_control_groups_h5(g, self.group, name='control_groups')

        return h5

    def write_fieldmaps(self):
        """
        Writes any loaded fieldmaps to path
        """

        if self.fieldmap:
            write_fieldmaps(self.fieldmap, self.path)
            self.vprint(f'{len(self.fieldmap)} fieldmaps written to {self.path}')

    def write_input(self, input_filename=None):
        """
        Writes all input. If fieldmaps have been loaded, these will also be written.
        """

        if self.initial_particles:
            fname = self.write_initial_particles()
            self.input['newrun']['distribution'] = fname

        self.write_fieldmaps()

        self.write_input_file()

    def write_input_file(self):
        make_symlinks = self.use_temp_dir
        writers.write_namelists(self.input, self.input_file, make_symlinks=make_symlinks, verbose=self.verbose)

    def write_initial_particles(self, fname=None):
        fname = fname or os.path.join(self.path, 'astra.particles')
        self.initial_particles.write_astra(fname)
        self.vprint(f'Initial particles written to {fname}')
        return fname

    def plot(self, y=['sigma_x', 'sigma_y'], x='mean_z', xlim=None, ylim=None, ylim2=None, y2=[],
             nice=True,
             include_layout=True,
             include_labels=False,
             include_particles=True,
             include_legend=True,
             return_figure=False,
             **kwargs):
        """
        Plots stat output multiple keys.

        If a list of ykeys2 is given, these will be put on the right hand axis. This can also be given as a single key.

        Logical switches:
            nice: a nice SI prefix and scaling will be used to make the numbers reasonably sized. Default: True

            include_legend: The plot will include the legend.  Default: True

            include_particles: Plot the particle statistics as dots. Default: True

            include_layout: the layout plot will be displayed at the bottom.  Default: True

            include_labels: the layout will include element labels.  Default: False

            return_figure: return the figure object for further manipulation. Default: False

        If there is no output to plot, the fieldmaps will be plotted with .plot_fieldmaps

        """

        # Just plot fieldmaps if there are no stats
        if not self.output['stats']:
            return plot_fieldmaps(self, xlim=xlim, **kwargs)

        return plot_stats_with_layout(self, ykeys=y, ykeys2=y2,
                                      xkey=x, xlim=xlim, ylim=ylim, ylim2=ylim2,
                                      nice=nice,
                                      include_layout=include_layout,
                                      include_labels=include_labels,
                                      include_particles=include_particles,
                                      include_legend=include_legend,
                                      return_figure=return_figure,
                                      **kwargs)

    def plot_fieldmaps(self, **kwargs):
        return plot_fieldmaps(self, **kwargs)

    def __getitem__(self, key):
        """
        Convenience syntax to get a header or element attribute.

        Special syntax:

        end_X
            will return the final item in a stat array X
            Example:
            'end_norm_emit_x'

        particles:N
            will return a ParticleGroup N from the .particles list
            Example:
                'particles:-1'
                returns the readback of the final particles
        particles:N:Y
            ParticleGroup N's property Y
            Example:
                'particles:-1:sigma_x'
            returns sigma_x from the end of the particles list.


        See: __setitem__
        """

        # Object attributes
        if hasattr(self, key):
            return getattr(self, key)

            # Send back top level input (namelist) or group object.
        # Do not add these to __setitem__. The user shouldn't be allowed to change them as a whole,
        #   because it will break all the links.
        if key in self.group:
            return self.group[key]
        if key in self.input:
            return self.input[key]

        if key.startswith('end_'):
            key2 = key[len('end_'):]
            assert key2 in self.output['stats'], f'{key} does not have valid output stat: {key2}'
            return self.output['stats'][key2][-1]

        if key.startswith('particles:'):
            key2 = key[len('particles:'):]
            x = key2.split(':')
            if len(x) == 1:
                return self.particles[int(x[0])]
            else:
                return self.particles[int(x[0])][x[1]]

        # key isn't an ele or group, should have property s

        x = key.split(':')
        assert len(x) == 2, f'{x} was not found in group or input dict, so should have : '
        name, attrib = x[0], x[1]

        # Look in input and group
        if name in self.input:
            return self.input[name][attrib]
        elif name in self.group:
            return self.group[name][attrib]

    def __setitem__(self, key, item):
        """
        Convenience syntax to set namelist or group attribute.
        attribute_string should be 'header:key' or 'ele_name:key'

        Examples of attribute_string: 'header:Np', 'SOL1:solenoid_field_scale'

        Settable attributes can also be given:

        ['stop'] = 1.2345 will set Impact.stop = 1.2345

        """

        # Set attributes
        if hasattr(self, key):
            setattr(self, key, item)
            return

        # Must be in input or group
        name, attrib = key.split(':')
        if name in self.input:
            self.input[name][attrib] = item
        elif name in self.group:
            self.group[name][attrib] = item
        else:
            raise ValueError(f'{name} does not exist in eles or groups of the Impact object.')


def set_astra(astra_object, generator_input, settings, verbose=False):
    """
    Searches astra and generator objects for keys in settings, and sets their values to the appropriate input
    """
    astra_input = astra_object.input  # legacy syntax

    for k, v in settings.items():
        found = False

        # Check for direct settable attribute
        if ':' in k:
            astra_object[k] = v
            continue

        for nl in astra_input:
            if k in astra_input[nl]:
                found = True
                if verbose:
                    print(k, 'is in astra', nl)
                astra_input[nl][k] = settings[k]
        if not found:
            if k in generator_input:
                found = True
                generator_input[k] = settings[k]
                if verbose:
                    print(k, 'is in generator')

        if not found and verbose:
            print(k, 'not found')
        assert found


def recommended_spacecharge_mesh(n_particles):
    """
    ! --------------------------------------------------------
    ! Suggested Nrad, Nlong_in settings from:
    !    A. Bartnik and C. Gulliford (Cornell University)
    !
    ! Nrad = 35,    Nlong_in = 75  !28K
    ! Nrad = 29,    Nlong_in = 63  !20K
    ! Nrad = 20,    Nlong_in = 43  !10K
    ! Nrad = 13,    Nlong_in = 28  !4K
    ! Nrad = 10,    Nlong_in = 20  !2K
    ! Nrad = 8,     Nlong_in = 16  !1K
    !
    ! Nrad ~ round(3.3*(n_particles/1000)^(2/3) + 5)
    ! Nlong_in ~ round(9.2*(n_particles/1000)^(0.603) + 6.5)
    !
    ! 
    """
    if n_particles < 1000:
        # Set a minimum
        nrad = 8
        nlong_in = 16
    else:
        # Prefactors were recalculated from above note. 
        nrad = round(3.3e-2 * n_particles ** (2 / 3) + 5)
        nlong_in = round(0.143 * n_particles ** (0.603) + 6.5)
    return {'nrad': nrad, 'nlong_in': nlong_in}


def run_astra(settings=None,
              astra_input_file=None,
              workdir=None,
              command='$ASTRA_BIN',
              timeout=2500,
              verbose=False):
    """
    Run Astra. 
    
        settings: dict with keys that can appear in an Astra input file. 
    """
    if verbose:
        print('run_astra')

        # Make astra object
    A = Astra(command=command, input_file=astra_input_file, workdir=workdir)

    A.timeout = timeout
    A.verbose = verbose

    A.input['newrun']['l_rm_back'] = True  # Remove backwards particles

    # Set inputs
    if settings:
        set_astra(A, {}, settings, verbose=verbose)

    # Run
    A.run()

    return A


def run_astra_with_generator(settings=None,
                             astra_input_file=None,
                             generator_input_file=None,
                             workdir=None,
                             command='$ASTRA_BIN',
                             command_generator='$GENERATOR_BIN',
                             timeout=2500, verbose=False,
                             auto_set_spacecharge_mesh=True):
    """
    Run Astra with particles generated by Astra's generator. 
    
        settings: dict with keys that can appear in an Astra or Generator input file. 
    """

    assert astra_input_file, 'No astra input file'

    # Call simpler evaluation if there is no generator:
    if not generator_input_file:
        return run_astra(settings=settings,
                         astra_input_file=astra_input_file,
                         workdir=workdir,
                         command=command,
                         timeout=timeout,
                         verbose=verbose)

    if verbose:
        print('run_astra_with_generator')

        # Make astra and generator objects
    A = Astra(command=command, input_file=astra_input_file, workdir=workdir)
    A.timeout = timeout
    A.verbose = verbose
    G = AstraGenerator(command=command_generator, input_file=generator_input_file, workdir=workdir)
    G.verbose = verbose

    A.input['newrun']['l_rm_back'] = True  # Remove backwards particles

    # Set inputs
    if settings:
        set_astra(A, G.input, settings, verbose=verbose)

    if auto_set_spacecharge_mesh:
        n_particles = G.input['ipart']
        sc_settings = recommended_spacecharge_mesh(n_particles)
        A.input['charge'].update(sc_settings)
        if verbose:
            print('set spacecharge mesh for n_particles:', n_particles, 'to', sc_settings)

            # Run Generator
    G.run()
    A.initial_particles = G.output['particles']
    A.run()
    if verbose:
        print('run_astra_with_generator finished')

    return A
# Usage:
# Aout = run_astra_with_generator(settings={'zstop':2, 'lspch':False}, astra_input_file=ASTRA_TEMPLATE,generator_input_file=GENERATOR_TEMPLATE, astra_bin=ASTRA_BIN, generator_bin=GENERATOR_BIN, verbose=True)<|MERGE_RESOLUTION|>--- conflicted
+++ resolved
@@ -18,9 +18,6 @@
 from .plot import plot_stats_with_layout, plot_fieldmaps
 
 
-<<<<<<< HEAD
-class Astra(CommandWrapper):
-=======
 from pmd_beamphysics import ParticleGroup
 from pmd_beamphysics.interfaces.astra import parse_astra_phase_file
 
@@ -38,12 +35,8 @@
 
 from copy import deepcopy
 
-
-
-
-
-class Astra:
->>>>>>> 0481a9a1
+class Astra(CommandWrapper):
+
     """ 
     Astra simulation object. Essential methods:
     .__init__(...)
@@ -183,19 +176,11 @@
             strip_path = True
 
         if not search_paths:
-<<<<<<< HEAD
             search_paths = [self.path]
 
         self.fieldmap = load_fieldmaps(self, fieldmap_dict=self.fieldmap, search_paths=search_paths,
                                        verbose=self.verbose, strip_path=strip_path)
-
-=======
-            [self.path]
         
-        self.fieldmap = load_fieldmaps(self.input, fieldmap_dict=self.fieldmap, search_paths=search_paths, verbose=self.verbose, strip_path=strip_path)
-        
-    
->>>>>>> 0481a9a1
     def load_initial_particles(self, h5):
         """Loads a openPMD-beamphysics particle h5 handle or file"""
         P = ParticleGroup(h5=h5)
